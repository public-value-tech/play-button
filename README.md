# PlayButton

A button that can render four different playback related modes and animate between them.

![Different play button appearances](.github/play-button-overview.png)

### Installation (Swift Package Manager)

The [Swift Package Manager](https://swift.org/package-manager/) is a tool for automating the distribution of Swift code and is integrated into the `swift` compiler. 

Once you have your Swift package set up, adding PlayButton as a dependency is as easy as adding it to the `dependencies` value of your `Package.swift`.

```swift
dependencies: [
  .package(url: "https://github.com/public-value-tech/play-button.git", .branch("main"))
]
```

### Usage

```swift
import PlayButton

let playButton = PlayButton() // defaults to CGSize(width: 44, height: 44)
playButton.playBufferingBackgroundColor = .systemBlue
playButton.pauseStopBackgroundColor = .systemBlue
playButton.playBufferingTintColor = .white
playButon.pauseStopTintColor = .white

// Animate the mode update
playButton.setMode(.stop, animated: true)

// iOS / macCatalyst 
playButton.addTarget(self, action: #selector(playButtonTapped), for: .touchUpInside))

// tvOS
playButton.addTarget(self, action: #selector(playButtonTapped), for: .primaryActionTriggered)
```

<p align="center">
  <img src="./.github/iOS.gif" width="80%">
</p>
<p align="center">
  <img src="./.github/tvOS.gif" width="80%">
</p> 

### Documentation

<<<<<<< HEAD
Check out the [documentation](https://public-value-tech.github.io/play-button/documentation/playbutton) or just compile it yourself when you add the package to your projects. 
The documentation is created using the current versions of [swift-docc](https://github.com/apple/swift-docc) and [swift-docc-render] to create a static websute served via Github Pages. Once Swift 5.6 is released we can hopefully use `transform-for-static-hosting` on the [docc compiler directly](https://forums.swift.org/t/support-hosting-docc-archives-in-static-hosting-environments/53572). If the folks at [Swift Package Index](https://swiftpackageindex.com) decide to host the documentation directly, we will add support for this package as well if necessary.
=======
Check out the [documentation](https://public-value-tech.github.io/v1.0.0/documentation/playbutton/index.html) or just compile it yourself when you add the package to your projects.
The documentation is created using [docc2html](https://github.com/DoccZz/docc2html) and served via Github Pages until Swift 5.6 drops and we can hopefully use `transform-for-static-hosting` on the [docc compiler directly](https://forums.swift.org/t/support-hosting-docc-archives-in-static-hosting-environments/53572). If the folks at [Swift Package Index](https://swiftpackageindex.com) decide to host the documentation directly, we will add support for this package as well.   
>>>>>>> 25ce7f6d

### Tests

The tests mostly consist of snapshot tests. We use a `CADisplayLink` to sample some frames from the animation and diff them against reference snapshots. Since there is some expected deviation we add some tolerance to the tests.<|MERGE_RESOLUTION|>--- conflicted
+++ resolved
@@ -46,13 +46,8 @@
 
 ### Documentation
 
-<<<<<<< HEAD
 Check out the [documentation](https://public-value-tech.github.io/play-button/documentation/playbutton) or just compile it yourself when you add the package to your projects. 
-The documentation is created using the current versions of [swift-docc](https://github.com/apple/swift-docc) and [swift-docc-render] to create a static websute served via Github Pages. Once Swift 5.6 is released we can hopefully use `transform-for-static-hosting` on the [docc compiler directly](https://forums.swift.org/t/support-hosting-docc-archives-in-static-hosting-environments/53572). If the folks at [Swift Package Index](https://swiftpackageindex.com) decide to host the documentation directly, we will add support for this package as well if necessary.
-=======
-Check out the [documentation](https://public-value-tech.github.io/v1.0.0/documentation/playbutton/index.html) or just compile it yourself when you add the package to your projects.
-The documentation is created using [docc2html](https://github.com/DoccZz/docc2html) and served via Github Pages until Swift 5.6 drops and we can hopefully use `transform-for-static-hosting` on the [docc compiler directly](https://forums.swift.org/t/support-hosting-docc-archives-in-static-hosting-environments/53572). If the folks at [Swift Package Index](https://swiftpackageindex.com) decide to host the documentation directly, we will add support for this package as well.   
->>>>>>> 25ce7f6d
+The documentation is created using the current versions of [swift-docc](https://github.com/apple/swift-docc) and [swift-docc-render](https://github.com/apple/swift-docc-render) to create a static website served via GitHub Pages. Once Swift 5.6 is released we can hopefully use `transform-for-static-hosting` on the [docc compiler directly](https://forums.swift.org/t/support-hosting-docc-archives-in-static-hosting-environments/53572). If the folks at [Swift Package Index](https://swiftpackageindex.com) decide to host the documentation directly, we will add support for this package as well if necessary.
 
 ### Tests
 
